<<<<<<< HEAD
# Contribution process

(New to open-source? [Here's a guide to help you](https://opensource.guide/how-to-contribute/))

1. Fork `codecarbon`
2. Create a branch to work from
3. Create a Pull-Request on this repo **in draft mode**
4. Contribute code (commit and push frquently, with intelligible commit messages)
5. Write tests in `tests/` (duh ?).
6. Explain the PR in its *Conversation* section

### Tests

If you want to contribute, make sure that the [`tox` package](https://tox.readthedocs.io/en/latest/example/package.html) is available to run tests and debug:
=======
# Contributing to Code Carbon


- [I have a question...](#questions)
- [I found a bug...](#bugs)
- [I have a feature request...](#features)
- [I have a contribution to share...](#process)

## <a name="questions"></a> Have a Question?

Please see the [FAQ](https://mlco2.github.io/codecarbon/faq.html) for questions.


## <a name="bugs"></a> Found a Bug?


If you've identified a bug in `codecarbon`, please [submit an issue](#issue) to the GitHub repo: [mlco2/codecarbon](https://github.com/mlco2/codecarbon/issues/new).  Please also feel free to submit a PR with a fix for the bug!


## <a name="features"></a> Have a Feature Request?


Feel free to describe your request by [submitting an issue](#issue) documenting the feature (with its intent) and a PR with a proposed implementation of the feature.




## <a name="process"></a> Ready to Contribute!

### <a name="issue"></a> Create an issue

Before submitting a new issue, please search the issues to make sure there isn't a similar issue already.
New issues can be created with in the [GitHub repo](https://github.com/mlco2/codecarbon/issues/new).


### Installation 


Create a virtual environment using `conda` for easier management of dependencies and packages.
For installing conda, follow the instructions on the [official conda website](https://docs.conda.io/projects/conda/en/latest/user-guide/install/)

```bash
conda create --name codecarbon python=3.8
conda activate codecarbon
```

Install from sources in development mode :

```bash
git clone https://github.com/mlco2/codecarbon
pip install -e .
```


### Tests


Make sure that the [`tox` package](https://tox.readthedocs.io/en/latest/example/package.html) is available to run tests and debug:
>>>>>>> 6de79c93

```
pip install tox
```

<<<<<<< HEAD
You can run tests by simply entering tox in the terminal when in the root package directory, and it will run the predefined tests.
=======
You can run tests by simply entering tox in the terminal when in the root package directory, and it will run the unit tests.
>>>>>>> 6de79c93

```
tox
```
<<<<<<< HEAD
In order to contribute a change to our code base, please submit a pull request (PR) via GitHub and someone from our team will go over it and accept it.

You can also test your specific test in an isolated fashion to develop and debug them:

```
$ python -m unittest tests.test_your_feature

# or

$ python -m unittest tests.test_your_feature.YourTestCase.test_function
```

# Release process
=======

To test the API, see [how to deploy it](#local_deployement) first.


Core & external classes are unit tested, with one test file per class. Mosts pull-requests are expected to contains new tests or test update, if you are unusure what to test / how to test it, please put it in the pull-request description and the maintainers will help you.


### Versionning


To add a new feature to codecarbon, the following workflow is applied :
- Master branch is protected
- To contribute to an already [prioritized](https://github.com/orgs/mlco2/projects/1) feature, you can create a branch from master and open a draft PR
- Documenting the intent & the limits of a contribution in a dedicated issue or in the pull request helps the review
- Once automated tests pass, the PR is reviewed and merged by the repository maintainers


### <a name="local_deployement"></a> Local deployment


To test locally the dashboard application, you can run try it out on a sample data file such as the one in `examples/emissions.csv`, and run it with the following command from the code base:
```bash
python codecarbon/viz/carbonboard.py --filepath="examples/emissions.csv"
```

If you have the package installed, you can run the CLI command:

```bash
carbonboard --filepath="examples/emissions.csv" --port=xxxx
```


To test the API (under development), switch to the api branch :
```bash
git checkout api
cd api
python -m pip install -r requirements.txt
python -m uvicorn main:app --reload
```

The API documentation is locally available at the following URL : http://localhost:8000/redoc and can be used for testing.


### Coding style && Linting

The coding style and linting rules are automatically applied and enforce by [pre-commit](https://pre-commit.com/). This tool helps to maintain the same code style across the code-base to ease the review and collaboration process. Once installed ([https://pre-commit.com/#installation](https://pre-commit.com/#installation)), you can install a Git hook to automatically run pre-commit (and all configured linters/auto-formatters) before doing a commit with `pre-commit install`. Then once you tried to commit, the linters/formatters will run automatically. It should display something similar to:

```
[INFO] Initializing environment for https://github.com/psf/black.
[INFO] Initializing environment for https://gitlab.com/pycqa/flake8.
[INFO] Installing environment for https://github.com/psf/black.
[INFO] Once installed this environment will be reused.
[INFO] This may take a few minutes...
[INFO] Installing environment for https://gitlab.com/pycqa/flake8.
[INFO] Once installed this environment will be reused.
[INFO] This may take a few minutes...
seed isort known_third_party.............................................Passed
isort....................................................................Failed
- hook id: isort
- files were modified by this hook

Fixing codecarbon/__init__.py

black....................................................................Passed
flake8...................................................................Passed
```

If any of the linters/formatters failed, check the difference with `git diff`, add the differences if there is no behavior changes (isort and black might have change some coding style or import order, this is expected it is their jobs) with `git add` and finally try to commit again `git commit ...`.

You can also run `pre-commit` with `pre-commit run -v` if you have some changes staged but you are not ready yet to commit.


### Packaging

Dependencies are defined in three different places:

- In [setup.py](setup.py#L7), those are the dependencies for the Pypi package.
- In [.conda/py36/meta.yaml](.conda/py36/meta.yaml#21), those are dependencies for the Conda package targeting Python 3.6.
- In [.conda/py37-plus/meta.yaml](.conda/py37-plus/meta.yaml#L21), those are the dependencies for the Conda pacakge targeting Python 3.7 and higher versions.

We are currently support Python 3.6 at minimum and new dependencies must be compatible with Python 3.6.

### Alternative ways of contributing


You have a cool idea, but do not know know if it fits with Code Carbon ? You can create an issue to share :
- the code, via the Github repo or [Binder](https://mybinder.org/), to share executable notebooks
- a webapp, using [Voilà](https://github.com/voila-dashboards/voila), [Dash](https://github.com/plotly/dash) or [Streamlit](https://github.com/streamlit/streamlit)
- ideas for improvement about the tool or its documentation


### Release process

>>>>>>> 6de79c93

- Merge all PRs
- Create and Merge a PR bumping the version in https://github.com/mlco2/codecarbon/blob/master/setup.py and https://github.com/mlco2/codecarbon/blob/master/meta.yaml.
- Wait for the Github Action `ReleaseDrafter` to finish running on the merge commit.
- Edit the Draft release on Github and give it a tag, `v1.0.0` for the version 1.0.0. Github will automatically create a Git tag for it.
- Go to the `package` Github action for the merge commit, wait for the run to finish, then download the two artifacts `pypi_dist` and `conda_dist`.
- In a python environment, install and update twine with `pip install -U twine`. Unzip the `pypi_dist.zip` archive in a temporary directory with `unzip pypi_dist.zip` and upload all files inside with `twine upload codecarbon*`.
- Unzip the `conda_dist.zip` in a temporary directory with `unzip conda_dist.zip`. Start a Docker image in the same directory and bind-mount the current directory with: `docker run -ti --rm=true -v (pwd):/data:z  continuumio/anaconda3:2020.02`. Inside the docker container, run `anaconda upload --user codecarbon /data/noarch/codecarbon-*.tar.bz2`.


### License


By contributing your code, you agree to license your contribution under the terms of the [MIT License](LICENSE).

All files are released with the MIT license.<|MERGE_RESOLUTION|>--- conflicted
+++ resolved
@@ -1,21 +1,6 @@
-<<<<<<< HEAD
-# Contribution process
+# Contributing to Code Carbon
 
 (New to open-source? [Here's a guide to help you](https://opensource.guide/how-to-contribute/))
-
-1. Fork `codecarbon`
-2. Create a branch to work from
-3. Create a Pull-Request on this repo **in draft mode**
-4. Contribute code (commit and push frquently, with intelligible commit messages)
-5. Write tests in `tests/` (duh ?).
-6. Explain the PR in its *Conversation* section
-
-### Tests
-
-If you want to contribute, make sure that the [`tox` package](https://tox.readthedocs.io/en/latest/example/package.html) is available to run tests and debug:
-=======
-# Contributing to Code Carbon
-
 
 - [I have a question...](#questions)
 - [I found a bug...](#bugs)
@@ -72,23 +57,16 @@
 
 
 Make sure that the [`tox` package](https://tox.readthedocs.io/en/latest/example/package.html) is available to run tests and debug:
->>>>>>> 6de79c93
 
 ```
 pip install tox
 ```
 
-<<<<<<< HEAD
-You can run tests by simply entering tox in the terminal when in the root package directory, and it will run the predefined tests.
-=======
 You can run tests by simply entering tox in the terminal when in the root package directory, and it will run the unit tests.
->>>>>>> 6de79c93
 
 ```
 tox
 ```
-<<<<<<< HEAD
-In order to contribute a change to our code base, please submit a pull request (PR) via GitHub and someone from our team will go over it and accept it.
 
 You can also test your specific test in an isolated fashion to develop and debug them:
 
@@ -99,9 +77,6 @@
 
 $ python -m unittest tests.test_your_feature.YourTestCase.test_function
 ```
-
-# Release process
-=======
 
 To test the API, see [how to deploy it](#local_deployement) first.
 
@@ -195,7 +170,6 @@
 
 ### Release process
 
->>>>>>> 6de79c93
 
 - Merge all PRs
 - Create and Merge a PR bumping the version in https://github.com/mlco2/codecarbon/blob/master/setup.py and https://github.com/mlco2/codecarbon/blob/master/meta.yaml.
