--- conflicted
+++ resolved
@@ -19,12 +19,8 @@
 from codecarbon.core.units import Energy, Time
 from codecarbon.core.util import set_log_level, suppress
 from codecarbon.external.geography import CloudMetadata, GeoMetadata
-<<<<<<< HEAD
 from codecarbon.external.hardware import CPU, GPU, RAM
-=======
-from codecarbon.external.hardware import CPU, GPU
 from codecarbon.external.logger import logger
->>>>>>> ef25ad1f
 from codecarbon.input import DataSource
 from codecarbon.output import (
     BaseOutput,
@@ -166,10 +162,7 @@
         self._last_measured_time: float = time.time()
         self._total_energy: Energy = Energy.from_energy(kwh=0)
         self._scheduler = BackgroundScheduler()
-<<<<<<< HEAD
         self._hardware = [RAM()]
-=======
-        self._hardware = []
         self._conf["hardware"] = []
         self._cc_api__out = None
         self._measure_occurence: int = 0
@@ -177,7 +170,6 @@
         self._previous_emissions = None
 
         self._gpu_ids = self._get_conf(gpu_ids, "gpu_ids")
->>>>>>> ef25ad1f
 
         if isinstance(self._gpu_ids, str):
             self._gpu_ids = parse_gpu_ids(self._gpu_ids)
