--- conflicted
+++ resolved
@@ -2,11 +2,8 @@
 Encapsulates external dependencies to retrieve hardware metadata
 """
 
-<<<<<<< HEAD
 import logging
 import os
-=======
->>>>>>> ef25ad1f
 import re
 import subprocess
 from abc import ABC, abstractmethod
@@ -135,10 +132,15 @@
         model: Optional[str] = None,
         tdp: Optional[int] = None,
     ) -> "CPU":
-<<<<<<< HEAD
-        return cls(output_dir=output_dir, mode=mode, tdp=tdp)
-
-
+
+        if tdp is None:
+            tdp = POWER_CONSTANT
+            cpu = cls(output_dir=output_dir, mode=mode, model=model, tdp=tdp)
+            cpu._is_generic_tdp = True
+            return cpu
+
+        return cls(output_dir=output_dir, mode=mode, model=model, tdp=tdp)
+      
 @dataclass
 class RAM(BaseHardware):
 
@@ -241,13 +243,4 @@
             logger.warning(f"CODECARBON could not measure RAM Power ({str(e)})")
             ram_power = Power.from_watts(0)
 
-        return ram_power
-=======
-        if tdp is None:
-            tdp = POWER_CONSTANT
-            cpu = cls(output_dir=output_dir, mode=mode, model=model, tdp=tdp)
-            cpu._is_generic_tdp = True
-            return cpu
-
-        return cls(output_dir=output_dir, mode=mode, model=model, tdp=tdp)
->>>>>>> ef25ad1f
+        return ram_power